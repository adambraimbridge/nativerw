--- conflicted
+++ resolved
@@ -3,10 +3,6 @@
 import (
 	"fmt"
 	"log"
-<<<<<<< HEAD
-=======
-	"net/http"
->>>>>>> 86045a11
 	"os"
 )
 
@@ -83,25 +79,4 @@
 	msg := string(p)
 	l.access(msg)
 	return len(msg), nil
-<<<<<<< HEAD
-=======
-}
-
-func logDummyInfo(writer http.ResponseWriter, req *http.Request) {
-	defer req.Body.Close()
-	ctxlogger := txCombinedLogger{logger, obtainTxID(req)}
-	ctxlogger.info("dummy log")
-}
-
-func logDummyWarn(writer http.ResponseWriter, req *http.Request) {
-	defer req.Body.Close()
-	ctxlogger := txCombinedLogger{logger, obtainTxID(req)}
-	ctxlogger.warn("dummy log")
-}
-
-func logDummyError(writer http.ResponseWriter, req *http.Request) {
-	defer req.Body.Close()
-	ctxlogger := txCombinedLogger{logger, obtainTxID(req)}
-	ctxlogger.error("dummy log")
->>>>>>> 86045a11
 }