package main

import (
	"fmt"
	"net/http"
<<<<<<< HEAD
	"os"
	"time"

=======
>>>>>>> 3c5bbad3
	fthealth "github.com/Financial-Times/go-fthealth"
	"github.com/gorilla/mux"
	"github.com/jawher/mow.cli"
	"os"
)

func main() {
<<<<<<< HEAD
	initLoggers()
	logger.info("Starting nativerw app.")

	mongos := flag.String("mongos", "", "Mongo addresses to connect to in format: host1[:port1][,host2[:port2],...]")
	flag.Parse()

	if len(flag.Args()) == 0 {
		logger.error("Missing parameter. Usage: <pathToExecutable>/nativerw <pathToConfigurationFile>\n")
		os.Exit(1)
	}

	config, configErr := readConfig(flag.Arg(0))
	if configErr != nil {
		logger.error(fmt.Sprintf("Error reading the configuration: %+v\n", configErr.Error()))
		os.Exit(1)
	}
	if len(*mongos) != 0 {
		config.Mongos = *mongos
	}

	mgoAPI, mgoAPICreationErr := newMgoAPI(config)
	for mgoAPICreationErr != nil {
		logger.error(fmt.Sprintf("Couldn't establish connection to mongoDB: %+v", mgoAPICreationErr.Error()))
		time.Sleep(5 * time.Second)
		mgoAPI, mgoAPICreationErr = newMgoAPI(config)
	}
	logger.info("Established connection to mongoDB.")

	mgoAPI.EnsureIndex()

	router := mux.NewRouter()
	http.Handle("/", accessLoggingHandler{router})
	router.HandleFunc("/{collection}/__ids", mgoAPI.getIds).Methods("GET")
	router.HandleFunc("/{collection}/{resource}", mgoAPI.readContent).Methods("GET")
	router.HandleFunc("/{collection}/{resource}", mgoAPI.writeContent).Methods("PUT")
	router.HandleFunc("/__health", fthealth.Handler("Dependent services healthcheck",
		"Checking connectivity and usability of dependent services: mongoDB.",
		mgoAPI.writeHealthCheck(), mgoAPI.readHealthCheck()))
	router.HandleFunc("/__gtg", mgoAPI.goodToGo)
	router.HandleFunc("/__test/log/info", logDummyInfo).Methods("POST")
	router.HandleFunc("/__test/log/warning", logDummyWarn).Methods("POST")
	router.HandleFunc("/__test/log/error", logDummyError).Methods("POST")
	router.HandleFunc("/__test/slow", testSlowRequest).Methods("POST")
	err := http.ListenAndServe(":"+config.Server.Port, nil)
=======
	cliApp := cli.App("nativerw", "Writes any raw content/data from native CMS in mongoDB without transformation.")
	mongos := cliApp.String(cli.StringOpt{
		Name:   "mongos",
		Value:  "",
		Desc:   "Mongo addresses to connect to in format: host1[:port1][,host2[:port2],...]",
		EnvVar: "MONGOS",
	})
	config := cliApp.String(cli.StringOpt{
		Name:   "config",
		Value:  "config.json",
		Desc:   "Config file (e.g. config.json)",
		EnvVar: "CONFIG",
	})
	cliApp.Action = func() {
		initLoggers()
		logger.info("Starting nativerw app.")
		config, configErr := readConfig(*config)
		if configErr != nil {
			logger.error(fmt.Sprintf("Error reading the configuration: %+v\n", configErr.Error()))
			return
		}
		if len(*mongos) != 0 {
			config.Mongos = *mongos
		}

		mgoAPI, mgoAPICreationErr := newMgoAPI(config)
		if mgoAPICreationErr != nil {
			logger.error(fmt.Sprintf("Couldn't establish connection to mongoDB: %+v\n", mgoAPICreationErr.Error()))
			return
		}
		mgoAPI.EnsureIndex()

		router := mux.NewRouter()
		http.Handle("/", accessLoggingHandler{router})
		router.HandleFunc("/{collection}/__ids", mgoAPI.getIds).Methods("GET")
		router.HandleFunc("/{collection}/{resource}", mgoAPI.readContent).Methods("GET")
		router.HandleFunc("/{collection}/{resource}", mgoAPI.writeContent).Methods("PUT")
		router.HandleFunc("/__health", fthealth.Handler("Dependent services healthcheck",
			"Checking connectivity and usability of dependent services: mongoDB.",
			mgoAPI.writeHealthCheck(), mgoAPI.readHealthCheck()))
		router.HandleFunc("/__gtg", mgoAPI.goodToGo)
		err := http.ListenAndServe(":"+config.Server.Port, nil)
		if err != nil {
			logger.error(fmt.Sprintf("Couldn't set up HTTP listener: %+v\n", err))
		}
	}
	err := cliApp.Run(os.Args)
>>>>>>> 3c5bbad3
	if err != nil {
		println(err)
	}
}<|MERGE_RESOLUTION|>--- conflicted
+++ resolved
@@ -3,65 +3,15 @@
 import (
 	"fmt"
 	"net/http"
-<<<<<<< HEAD
 	"os"
 	"time"
 
-=======
->>>>>>> 3c5bbad3
 	fthealth "github.com/Financial-Times/go-fthealth"
 	"github.com/gorilla/mux"
 	"github.com/jawher/mow.cli"
-	"os"
 )
 
 func main() {
-<<<<<<< HEAD
-	initLoggers()
-	logger.info("Starting nativerw app.")
-
-	mongos := flag.String("mongos", "", "Mongo addresses to connect to in format: host1[:port1][,host2[:port2],...]")
-	flag.Parse()
-
-	if len(flag.Args()) == 0 {
-		logger.error("Missing parameter. Usage: <pathToExecutable>/nativerw <pathToConfigurationFile>\n")
-		os.Exit(1)
-	}
-
-	config, configErr := readConfig(flag.Arg(0))
-	if configErr != nil {
-		logger.error(fmt.Sprintf("Error reading the configuration: %+v\n", configErr.Error()))
-		os.Exit(1)
-	}
-	if len(*mongos) != 0 {
-		config.Mongos = *mongos
-	}
-
-	mgoAPI, mgoAPICreationErr := newMgoAPI(config)
-	for mgoAPICreationErr != nil {
-		logger.error(fmt.Sprintf("Couldn't establish connection to mongoDB: %+v", mgoAPICreationErr.Error()))
-		time.Sleep(5 * time.Second)
-		mgoAPI, mgoAPICreationErr = newMgoAPI(config)
-	}
-	logger.info("Established connection to mongoDB.")
-
-	mgoAPI.EnsureIndex()
-
-	router := mux.NewRouter()
-	http.Handle("/", accessLoggingHandler{router})
-	router.HandleFunc("/{collection}/__ids", mgoAPI.getIds).Methods("GET")
-	router.HandleFunc("/{collection}/{resource}", mgoAPI.readContent).Methods("GET")
-	router.HandleFunc("/{collection}/{resource}", mgoAPI.writeContent).Methods("PUT")
-	router.HandleFunc("/__health", fthealth.Handler("Dependent services healthcheck",
-		"Checking connectivity and usability of dependent services: mongoDB.",
-		mgoAPI.writeHealthCheck(), mgoAPI.readHealthCheck()))
-	router.HandleFunc("/__gtg", mgoAPI.goodToGo)
-	router.HandleFunc("/__test/log/info", logDummyInfo).Methods("POST")
-	router.HandleFunc("/__test/log/warning", logDummyWarn).Methods("POST")
-	router.HandleFunc("/__test/log/error", logDummyError).Methods("POST")
-	router.HandleFunc("/__test/slow", testSlowRequest).Methods("POST")
-	err := http.ListenAndServe(":"+config.Server.Port, nil)
-=======
 	cliApp := cli.App("nativerw", "Writes any raw content/data from native CMS in mongoDB without transformation.")
 	mongos := cliApp.String(cli.StringOpt{
 		Name:   "mongos",
@@ -81,17 +31,19 @@
 		config, configErr := readConfig(*config)
 		if configErr != nil {
 			logger.error(fmt.Sprintf("Error reading the configuration: %+v\n", configErr.Error()))
-			return
+			os.Exit(1)
 		}
 		if len(*mongos) != 0 {
 			config.Mongos = *mongos
 		}
 
 		mgoAPI, mgoAPICreationErr := newMgoAPI(config)
-		if mgoAPICreationErr != nil {
-			logger.error(fmt.Sprintf("Couldn't establish connection to mongoDB: %+v\n", mgoAPICreationErr.Error()))
-			return
+		for mgoAPICreationErr != nil {
+			logger.error(fmt.Sprintf("Couldn't establish connection to mongoDB: %+v", mgoAPICreationErr.Error()))
+			time.Sleep(5 * time.Second)
+			mgoAPI, mgoAPICreationErr = newMgoAPI(config)
 		}
+		logger.info("Established connection to mongoDB.")
 		mgoAPI.EnsureIndex()
 
 		router := mux.NewRouter()
@@ -109,7 +61,7 @@
 		}
 	}
 	err := cliApp.Run(os.Args)
->>>>>>> 3c5bbad3
+
 	if err != nil {
 		println(err)
 	}
